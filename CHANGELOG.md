--- conflicted
+++ resolved
@@ -1,13 +1,10 @@
 # MTBBarcodeScanner CHANGELOG
 
-<<<<<<< HEAD
-=======
 ## 1.4.0
 
 Enhancements:
 - Scan codes from the front or back camera! Thanks to [lanbozhang](https://github.com/lanbozhang).
 
->>>>>>> d6f05cf0
 ## 1.3.2
 
 Enhancements:
