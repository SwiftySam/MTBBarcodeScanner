--- conflicted
+++ resolved
@@ -1,7 +1,5 @@
 # MTBBarcodeScanner CHANGELOG
 
-<<<<<<< HEAD
-=======
 ## 3.0.0
 
 - Errors are now propagated to the `startScanning` methods. You may now supply an NSError to this method that will be updated in the event scanning could not be started.
@@ -12,7 +10,6 @@
 - (void)startScanningWithResultBlock:(void (^)(NSArray *codes))resultBlock error:(NSError **)error;
 ```
 
->>>>>>> 7984e6b8
 ## 2.1.0
 
 - Now uses AVCaptureFocusModeContinuousAutoFocus by default, per issue [#81](https://github.com/mikebuss/MTBBarcodeScanner/issues/81). Thanks [@JacopoKenzo](https://github.com/JacopoKenzo)!
